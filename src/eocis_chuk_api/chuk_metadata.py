--- conflicted
+++ resolved
@@ -24,15 +24,11 @@
 
     expected_dataset_metadata_keys = {
         "title",
-<<<<<<< HEAD
         "institution",
         "product_version",
         "Conventions",
         "summary",
         "license",
-=======
-        "source",
->>>>>>> adc9138b
         "history",
         "references",
         "tracking_id",
