--- conflicted
+++ resolved
@@ -54,7 +54,6 @@
         return self.chuk_grid_ds.lat.shape
 
     def create_new_dataset(self,
-<<<<<<< HEAD
                            title="",
                            include_lon_lat=True,
                            institution="EOCIS CHUK",
@@ -210,110 +209,6 @@
             ds[copyvar] = self.chuk_grid_ds[copyvar]
 
         ds = ds.rio.write_crs("EPSG:27700")
-=======
-                           title="A CHUK dataset",
-                           institution = "EOCIS CHUK",
-                           version = "1.0",
-                           Conventions = "CF-1.10",
-                           summary = "A summary of this dataset",
-                           license = "Creative Commons Licence by attribution (https://creativecommons.org/licenses/by/4.0/)",
-                           history = "describe the history of this product",
-                           comment = "a useful comment about this dataset",
-                           creator_url = "the creator\'s web URL",
-                           creator_name = "the creator\'s name",
-                           creator_email = "general email address for creator NOT a named individual",
-                           creator_processing_institution = "the creator\'s institution",
-                           date_created = None,
-                           id = None,
-                           source = "",
-                           references = "",
-                           tracking_id = "",
-                           product_version = "",
-                           format_version = "",
-                           keywords = "",
-                           naming_authority = "",
-                           keywords_vocabulary = "",
-                           cdm_data_type = "",
-                           project = "",
-                           geospatial_lat_min = "",
-                           geospatial_lat_max = "",
-                           geospatial_lon_min = "",
-                           geospatial_lon_max = "",
-                           geospatial_vertical_min = "",
-                           geospatial_vertical_max = "",
-                           time_coverage_start = "",
-                           time_coverage_end = "",
-                           time_coverage_duration = "",
-                           time_coverage_resolution = "",
-                           standard_name_vocabulary = "",
-                           platform = "",
-                           sensor = "",
-                           geospatial_lat_units = "",
-                           geospatial_lon_units = "",
-                           geospatial_lat_resolution = "",
-                           geospatial_lon_resolution = "",
-                           key_variables = "",
-                           **other_attributes):
-        """
-        Create a new CHUK dataset using CF/CCI standard metadata
-
-        :return: an xarray.Dataset object
-        """
-        date_created = date_created if date_created else datetime.datetime.utcnow().strftime("%Y-%m-%dT%H:%M:%S")
-        id = id if id else str(uuid.uuid4())
-        attrs = {
-            "title": title,
-            "institution": institution,
-            "version": version,
-            "Conventions": Conventions,
-            "summary": summary,
-            "license": license,
-            "history": history,
-            "comment": comment,
-            "creator_url": creator_url,
-            "creator_name": creator_name,
-            "creator_email": creator_email,
-            "creator_processing_institution": creator_processing_institution,
-            "publisher_url": "https://eocis.org",
-            "publisher_name": "EOCIS",
-            "publisher_email": "EOCIS@reading.ac.uk",
-            "acknowledgement": "Funded by UK EOCIS. Use of these data should acknowledge EOCIS",
-            "date_created": date_created,
-            "creation_date": date_created,
-            "id": id,
-            "spatial_resolution": f"{self.grid_resolution}m",
-            "source": source,
-            "references": references,
-            "tracking_id": tracking_id,
-            "product_version": product_version,
-            "format_version": format_version,
-            "keywords": keywords,
-            "naming_authority": naming_authority,
-            "keywords_vocabulary": keywords_vocabulary,
-            "cdm_data_type": cdm_data_type,
-            "project": project,
-            "geospatial_lat_min": geospatial_lat_min,
-            "geospatial_lat_max": geospatial_lat_max,
-            "geospatial_lon_min": geospatial_lon_min,
-            "geospatial_lon_max": geospatial_lon_max,
-            "geospatial_vertical_min": geospatial_vertical_min,
-            "geospatial_vertical_max": geospatial_vertical_max,
-            "time_coverage_start": time_coverage_start,
-            "time_coverage_end": time_coverage_end,
-            "time_coverage_duration": time_coverage_duration,
-            "time_coverage_resolution": time_coverage_resolution,
-            "standard_name_vocabulary": standard_name_vocabulary,
-            "platform": platform,
-            "sensor": sensor,
-            "geospatial_lat_units": geospatial_lat_units,
-            "geospatial_lon_units": geospatial_lon_units,
-            "geospatial_lat_resolution": geospatial_lat_resolution,
-            "geospatial_lon_resolution": geospatial_lon_resolution,
-            "key_variables": key_variables
-        }
-        attrs.update(other_attributes)
-        ds = xr.Dataset(attrs=attrs)
->>>>>>> adc9138b
         return ds
 
     def load(self, from_path, add_latlon=False, add_latlon_bnds=False):
@@ -335,12 +230,9 @@
 
         return ds
 
-<<<<<<< HEAD
+
     def save(self, ds, to_path, add_latlon=False, add_latlon_bnds=False, x_chunk_size=200, y_chunk_size=200,
-             time_chunk_size=5, custom_encodings={}):
-=======
-    def save(self, ds, to_path, add_latlon=False, add_latlon_bnds=False, x_chunk_size=400, y_chunk_size=400, time_chunk_size=1):
->>>>>>> adc9138b
+             time_chunk_size=1, custom_encodings={}):
         """
         Save a CHUK dataset to file, applying the standard chunking and compression
 
